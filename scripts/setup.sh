--- conflicted
+++ resolved
@@ -22,24 +22,6 @@
   --for=condition=ready pod \
   --selector=app.kubernetes.io/component=controller \
   --timeout=120s
-
-<<<<<<< HEAD
-# Build Docker images for the host architecture
-echo "Building Docker images for local architecture..."
-ARCH=$(uname -m)
-PLATFORM="linux/amd64"
-if [[ "$ARCH" == "arm64" || "$ARCH" == "aarch64" ]]; then
-    PLATFORM="linux/arm64"
-fi
-
-docker buildx build --platform "$PLATFORM" -t llm-service:latest -f docker/llm-service/Dockerfile docker/llm-service/ --load
-docker buildx build --platform "$PLATFORM" -t airflow:latest -f docker/airflow/Dockerfile docker/airflow/ --load
-=======
-# Build Docker images
-echo "Building multi-architecture Docker images..."
-docker buildx build --platform linux/amd64,linux/arm64 -t llm-service:latest -f docker/llm-service/Dockerfile docker/llm-service/ --load
-docker buildx build --platform linux/amd64,linux/arm64 -t airflow:latest -f docker/airflow/Dockerfile docker/airflow/ --load
->>>>>>> 7d7e9197
 
 # Load images into kind/minikube if using local cluster
 if [[ $(kubectl config current-context) == "kind-"* ]]; then
